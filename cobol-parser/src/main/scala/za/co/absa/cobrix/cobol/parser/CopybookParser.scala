--- conflicted
+++ resolved
@@ -104,35 +104,21 @@
     val nonTerms: Set[String] = (for (id <- nonTerminals)
       yield transformIdentifier(id)
     ).toSet
-
-<<<<<<< HEAD
+    
     val correctedFieldParentMap = transformIdentifierMap(fieldParentMap)
     validateFieldParentMap(correctedFieldParentMap)
 
-    val newTrees = if (dropGroupFillers) {
-      calculateNonFillerSizes(setSegmentParents(markSegmentRedefines(processGroupFillers(markDependeeFields(
-        addNonTerminals(calculateBinaryProperties(schemaANTLR), nonTerms, enc, stringTrimmingPolicy, ebcdicCodePage, floatingPointFormat)
-      )), segmentRedefines), correctedFieldParentMap))
-    } else {
-      calculateNonFillerSizes(setSegmentParents(markSegmentRedefines(renameGroupFillers(markDependeeFields(
-        addNonTerminals(calculateBinaryProperties(schemaANTLR), nonTerms, enc, stringTrimmingPolicy, ebcdicCodePage, floatingPointFormat)
-      )), segmentRedefines), correctedFieldParentMap))
-    }
-
-    new Copybook(newTrees.head.asInstanceOf[Group])
-=======
     new Copybook(
       if (dropGroupFillers) {
-        calculateNonFillerSizes(markSegmentRedefines(processGroupFillers(markDependeeFields(
+        calculateNonFillerSizes(setSegmentParents(markSegmentRedefines(processGroupFillers(markDependeeFields(
           addNonTerminals(calculateBinaryProperties(schemaANTLR), nonTerms, enc, stringTrimmingPolicy, ebcdicCodePage, floatingPointFormat)
-        )), segmentRedefines))
+        )), segmentRedefines), correctedFieldParentMap))
       } else {
-        calculateNonFillerSizes(markSegmentRedefines(renameGroupFillers(markDependeeFields(
+        calculateNonFillerSizes(setSegmentParents(markSegmentRedefines(renameGroupFillers(markDependeeFields(
           addNonTerminals(calculateBinaryProperties(schemaANTLR), nonTerms, enc, stringTrimmingPolicy, ebcdicCodePage, floatingPointFormat)
-        )), segmentRedefines))
+        )), segmentRedefines), correctedFieldParentMap))
       }
     )
->>>>>>> 6a904385
   }
 
   private def addNonTerminals(copybook: CopybookAST, nonTerminals: Set[String],
