/*
 * Copyright 2018 ABSA Group Limited
 *
 * Licensed under the Apache License, Version 2.0 (the "License");
 * you may not use this file except in compliance with the License.
 * You may obtain a copy of the License at
 *
 *     http://www.apache.org/licenses/LICENSE-2.0
 *
 * Unless required by applicable law or agreed to in writing, software
 * distributed under the License is distributed on an "AS IS" BASIS,
 * WITHOUT WARRANTIES OR CONDITIONS OF ANY KIND, either express or implied.
 * See the License for the specific language governing permissions and
 * limitations under the License.
 */

package za.co.absa.cobrix.spark.cobol.source.fixtures

import java.io.{DataOutputStream, File, FileOutputStream}
import java.nio.charset.Charset
import java.nio.file.{Files, Path}

import org.apache.commons.io.{FileSystemUtils, FileUtils}

/**
  * This fixture adds ability for a unit test to create temporary files for using them in the tests.
  */
trait BinaryFileFixture {

  /**
    * Creates a temporary text file and returns the full path to it
    *
    * @param prefix  The prefix string to be used in generating the file's name;
    *                must be at least three characters long
    * @param suffix  The suffix string to be used in generating the file's name;
    *                may be <code>null</code>, in which case the suffix <code>".tmp"</code> will be used
    * @param charset A charset of the data in the temporaty text file
    * @param content A contents to put to the file
    * @return The full path to the temporary file
    */
  def withTempTextFile(prefix: String, suffix: String, charset: Charset, content: String)(f: String => Unit): Unit = {
    val tempFile = File.createTempFile(prefix, suffix)
    val ostream = new DataOutputStream(new FileOutputStream(tempFile))
    ostream.write(content.getBytes(charset))
    ostream.close()

    f(tempFile.getAbsolutePath)

    tempFile.delete
  }

  /**
    * Creates a temporary binary file and returns the full path to it
    *
    * @param prefix  The prefix string to be used in generating the file's name;
    *                must be at least three characters long
    * @param suffix  The suffix string to be used in generating the file's name;
    *                may be <code>null</code>, in which case the suffix <code>".tmp"</code> will be used
    * @param content A contents to put to the file
    * @return The full path to the temporary file
    */
  def withTempBinFile(prefix: String, suffix: String, content: Array[Byte])(f: String => Unit): Unit = {
    val tempFile = File.createTempFile(prefix, suffix)
    val ostream = new DataOutputStream(new FileOutputStream(tempFile))
    ostream.write(content)
    ostream.close()

    f(tempFile.getAbsolutePath)

    tempFile.delete
  }

<<<<<<< HEAD
  /**
    * Creates a temporary binary file and returns the full path to it.
    * The input data is specified as a hexadecimal string, e.g "CAFE"
    *
    * @param prefix  The prefix string to be used in generating the file's name;
    *                must be at least three characters long
    * @param suffix  The suffix string to be used in generating the file's name;
    *                may be <code>null</code>, in which case the suffix <code>".tmp"</code> will be used
    * @param content A contents to put to the file
    * @return The full path to the temporary file
    */
  def withTempHexBinFile(prefix: String, suffix: String, content: String)(f: String => Unit): Unit = {
    val tempFile = File.createTempFile(prefix, suffix)
    val ostream = new DataOutputStream(new FileOutputStream(tempFile))
    val binContent = hex2bytes(content)

    ostream.write(binContent)
    ostream.close()

    f(tempFile.getAbsolutePath)

    tempFile.delete
  }

  private def hex2bytes(hex: String): Array[Byte] = {
    val compactStr = hex.replaceAll("\\s", "")
    compactStr.sliding(2, 2).toArray.map(Integer.parseInt(_, 16).toByte)
  }
=======
  def withTempDirectory(prefix: String)(f: String => Unit): Unit = {
    val tmpPath = Files.createTempDirectory(prefix)
    val pathStr = tmpPath.toAbsolutePath.toString

    f(pathStr)

    FileUtils.deleteDirectory(new File(pathStr))
  }

>>>>>>> eea7fb17
}
<|MERGE_RESOLUTION|>--- conflicted
+++ resolved
@@ -70,7 +70,15 @@
     tempFile.delete
   }
 
-<<<<<<< HEAD
+  def withTempDirectory(prefix: String)(f: String => Unit): Unit = {
+    val tmpPath = Files.createTempDirectory(prefix)
+    val pathStr = tmpPath.toAbsolutePath.toString
+
+    f(pathStr)
+
+    FileUtils.deleteDirectory(new File(pathStr))
+  }
+
   /**
     * Creates a temporary binary file and returns the full path to it.
     * The input data is specified as a hexadecimal string, e.g "CAFE"
@@ -99,15 +107,4 @@
     val compactStr = hex.replaceAll("\\s", "")
     compactStr.sliding(2, 2).toArray.map(Integer.parseInt(_, 16).toByte)
   }
-=======
-  def withTempDirectory(prefix: String)(f: String => Unit): Unit = {
-    val tmpPath = Files.createTempDirectory(prefix)
-    val pathStr = tmpPath.toAbsolutePath.toString
-
-    f(pathStr)
-
-    FileUtils.deleteDirectory(new File(pathStr))
-  }
-
->>>>>>> eea7fb17
 }
