--- conflicted
+++ resolved
@@ -46,7 +46,7 @@
                             copybookPath:          Option[String],
                             copybookContent:       Option[String],
                             sourcePath:            Option[String],
-                            isRecordSequence:      Boolean,
+                            isXCOM:                Boolean,
                             isUsingIndex:          Boolean,
                             inputSplitRecords:     Option[Int],
                             inputSplitSizeMB:      Option[Int],
@@ -58,11 +58,7 @@
                             searchSignatureField:  Option[String],
                             searchSignatureValue:  Option[String],
                             multisegmentParams:    Option[MultisegmentParameters],
-<<<<<<< HEAD
                             improveLocality:       Boolean,
-                            optimizeAllocation:    Boolean
-=======
                             optimizeAllocation:    Boolean,
                             dropGroupFillers:      Boolean
->>>>>>> 02e59b57
                           )