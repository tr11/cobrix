/*
 * Copyright 2018 ABSA Group Limited
 *
 * Licensed under the Apache License, Version 2.0 (the "License");
 * you may not use this file except in compliance with the License.
 * You may obtain a copy of the License at
 *
 *     http://www.apache.org/licenses/LICENSE-2.0
 *
 * Unless required by applicable law or agreed to in writing, software
 * distributed under the License is distributed on an "AS IS" BASIS,
 * WITHOUT WARRANTIES OR CONDITIONS OF ANY KIND, either express or implied.
 * See the License for the specific language governing permissions and
 * limitations under the License.
 */

package za.co.absa.cobrix.spark.cobol.source.parameters

import za.co.absa.cobrix.spark.cobol.reader.Constants
import za.co.absa.cobrix.spark.cobol.reader.parameters.MultisegmentParameters
import za.co.absa.cobrix.spark.cobol.schema.SchemaRetentionPolicy
import za.co.absa.cobrix.spark.cobol.schema.SchemaRetentionPolicy.SchemaRetentionPolicy
import za.co.absa.cobrix.spark.cobol.source.parameters

import scala.collection.mutable.ListBuffer

/**
  * This class provides methods for parsing the parameters set as Spark options.
  */
object CobolParametersParser {

  val SHORT_NAME                      = "cobol"
  val PARAM_COPYBOOK_PATH             = "copybook"
  val PARAM_COPYBOOK_CONTENTS         = "copybook_contents"
  val PARAM_SOURCE_PATH               = "path"
  val PARAM_RECORD_LENGTH             = "record_length_field"
  val PARAM_RECORD_LENGTH_MIN         = "record_length_min"
  val PARAM_RECORD_LENGTH_MAX         = "record_length_max"
  val PARAM_RECORD_START_OFFSET       = "record_start_offset"
  val PARAM_RECORD_END_OFFSET         = "record_end_offset"

  // Schema transformation parameters
  val PARAM_GENERATE_RECORD_ID        = "generate_record_id"
  val PARAM_SCHEMA_RETENTION_POLICY   = "schema_retention_policy"
  val PARAM_GROUP_FILLERS             = "drop_group_fillers"

  // Parameters for multisegment XCOM files
  val PARAM_IS_XCOM                   = "is_xcom"
  val PARAM_IS_RECORD_SEQUENCE        = "is_record_sequence"
  val PARAM_SEGMENT_FIELD             = "segment_field"
  val PARAM_SEGMENT_ID_ROOT           = "segment_id_root"
  val PARAM_SEGMENT_FILTER            = "segment_filter"
  val PARAM_SEGMENT_ID_LEVEL_PREFIX   = "segment_id_level"

  // Parameters for signature search reader
  val PARAM_SEARCH_SIGNATURE_FIELD    = "search_field_name"
  val PARAM_SEARCH_SIGNATURE_VALUE    = "search_field_value"

  // Indexed multisegment file processing
  val PARAM_ALLOW_INDEXING            = "allow_indexing"
  val PARAM_INPUT_SPLIT_RECORDS       = "input_split_records"
  val PARAM_INPUT_SPLIT_SIZE_MB       = "input_split_size_mb"
  val PARAM_SEGMENT_ID_PREFIX         = "segment_id_prefix"
  val PARAM_OPTIMIZE_ALLOCATION       = "optimize_allocation"
  val PARAM_IMPROVE_LOCALITY          = "improve_locality"

  def parse(params: Map[String,String]): CobolParameters = {

    val policyName = params.getOrElse(PARAM_SCHEMA_RETENTION_POLICY, "keep_original")
    val policy = SchemaRetentionPolicy.withNameOpt(policyName)

    if (policy.isEmpty) {
      throw new IllegalArgumentException(s"Invalid value '$policyName' for '$PARAM_SCHEMA_RETENTION_POLICY' option.")
    }

    CobolParameters(
      getParameter(PARAM_COPYBOOK_PATH, params),
      getParameter(PARAM_COPYBOOK_CONTENTS, params),
      getParameter(PARAM_SOURCE_PATH, params),
      params.getOrElse(PARAM_IS_XCOM, params.getOrElse(PARAM_IS_RECORD_SEQUENCE, "false")).toBoolean,
      params.getOrElse(PARAM_ALLOW_INDEXING, "true").toBoolean,
      params.get(PARAM_INPUT_SPLIT_RECORDS).map(v => v.toInt),
      params.get(PARAM_INPUT_SPLIT_SIZE_MB).map(v => v.toInt),
      params.getOrElse(PARAM_RECORD_START_OFFSET, "0").toInt,
      params.getOrElse(PARAM_RECORD_END_OFFSET, "0").toInt,
      parseVariableLengthParameters(params),
      params.getOrElse(PARAM_GENERATE_RECORD_ID, "false").toBoolean,
      policy.get,
      getParameter(PARAM_SEARCH_SIGNATURE_FIELD, params),
      getParameter(PARAM_SEARCH_SIGNATURE_VALUE, params),
      parseMultisegmentParameters(params),
<<<<<<< HEAD
      params.getOrElse(PARAM_IMPROVE_LOCALITY, "true").toBoolean,
      params.getOrElse(PARAM_OPTIMIZE_ALLOCATION, "false").toBoolean
=======
      params.getOrElse(PARAM_OPTIMIZE_ALLOCATION, "true").toBoolean,
      params.getOrElse(PARAM_GROUP_FILLERS, "false").toBoolean
>>>>>>> 02e59b57
    )
  }

  private def parseVariableLengthParameters(params: Map[String,String]): Option[VariableLengthParameters] = {
    if (params.contains(PARAM_RECORD_LENGTH)) {
      Some(VariableLengthParameters
      (
        params(PARAM_RECORD_LENGTH),
        params.get(PARAM_RECORD_LENGTH_MIN).map(_.toInt),
        params.get(PARAM_RECORD_LENGTH_MAX).map(_.toInt)
      ))
    }
    else {
      None
    }
  }

  /**
    * Parses parameters for reading multisegment mainframe files
    *
    * @param params Parameters provided by spark.read.option(...)
    * @return Returns a multisegment reader parameters
    */
  private def parseMultisegmentParameters(params: Map[String,String]): Option[MultisegmentParameters] = {
    if (params.contains(PARAM_SEGMENT_FIELD)) {
      val levels = parseSegmentLevels(params)
      Some(MultisegmentParameters
      (
        params(PARAM_SEGMENT_FIELD),
        params.get(PARAM_SEGMENT_FILTER).map(_.split(',')),
        levels,
        params.getOrElse(PARAM_SEGMENT_ID_PREFIX, "")
      ))
    }
    else {
      None
    }
  }

  /**
    * Parses the list of segment levels and it's corresponding segment ids.
    *
    * Example:
    * For
    * {{{
    *   sprak.read
    *     .option("segment_id_level0", "SEGID-ROOT")
    *     .option("segment_id_level1", "SEGID-CHD1")
    *     .option("segment_id_level2", "SEGID-CHD2")
    * }}}
    *
    * The corresponding sequence will be like this:
    *
    * {{{
    *    0 -> "SEGID-ROOT"
    *    1 -> "SEGID-CHD1"
    *    2 -> "SEGID-CHD2"
    * }}}
    *
    * @param params Parameters provided by spark.read.option(...)
    * @return Returns a sequence of segment ids on the order of hierarchy levels
    */
  private def parseSegmentLevels(params: Map[String,String]): Seq[String] = {
    val levels = new ListBuffer[String]
    var i = 0
    while (true) {
      val name = s"$PARAM_SEGMENT_ID_LEVEL_PREFIX$i"
      if (params.contains(name)) {
        levels += params(name)
      } else if (i==0 && params.contains(PARAM_SEGMENT_ID_ROOT)){
        levels += params(PARAM_SEGMENT_ID_ROOT)
      } else {
        return levels
      }
      i = i + 1
    }
    levels
  }

  private def getParameter(key: String, params: Map[String,String]): Option[String] = {
    if (params.contains(key)) {
      Some(params(key))
    }
    else {
      None
    }
  }
}<|MERGE_RESOLUTION|>--- conflicted
+++ resolved
@@ -89,13 +89,9 @@
       getParameter(PARAM_SEARCH_SIGNATURE_FIELD, params),
       getParameter(PARAM_SEARCH_SIGNATURE_VALUE, params),
       parseMultisegmentParameters(params),
-<<<<<<< HEAD
       params.getOrElse(PARAM_IMPROVE_LOCALITY, "true").toBoolean,
-      params.getOrElse(PARAM_OPTIMIZE_ALLOCATION, "false").toBoolean
-=======
-      params.getOrElse(PARAM_OPTIMIZE_ALLOCATION, "true").toBoolean,
+      params.getOrElse(PARAM_OPTIMIZE_ALLOCATION, "false").toBoolean,
       params.getOrElse(PARAM_GROUP_FILLERS, "false").toBoolean
->>>>>>> 02e59b57
     )
   }
 
